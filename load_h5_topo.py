# ------------------------------------------------------------------------------ #
# @Author:        F. Paul Spitzner
# @Email:         paul.spitzner@ds.mpg.de
# @Created:       2020-02-20 09:35:48
# @Last Modified: 2020-02-25 10:25:38
# ------------------------------------------------------------------------------ #
# So we want to load my modular topology from hdf5 and run the simulations in
# brian. should make it easy for other people to reproduce ?!
# ------------------------------------------------------------------------------ #

import os
import sys
import glob
import h5py
import argparse

import numpy as np
from brian2 import *


def h5_load(filename, dsetname, raise_ex=True):
    try:
        file = h5py.File(filename, "r")
        res = file[dsetname][:]
        file.close()
        return res
    except Exception as e:
        print(f"failed to load {dsetname} from {filename}")
        if raise_ex:
            raise e
        else:
            return np.nan

def visualise_connectivity(S):
    Ns = len(S.source)
    Nt = len(S.target)
    figure(figsize=(10, 4))
    subplot(121)
    plot(zeros(Ns), arange(Ns), "ok", ms=10)
    plot(ones(Nt), arange(Nt), "ok", ms=10)
    for i, j in zip(S.i, S.j):
        plot([0, 1], [i, j], "-k")
    xticks([0, 1], ["Source", "Target"])
    ylabel("Neuron index")
    xlim(-0.1, 1.1)
    ylim(-1, max(Ns, Nt))
    subplot(122)
    plot(S.i, S.j, "ok")
    xlim(-1, Ns)
    ylim(-1, Nt)
    xlabel("Source neuron index")
    ylabel("Target neuron index")


# ------------------------------------------------------------------------------ #
# model parameters
# ------------------------------------------------------------------------------ #

duration = 20 * second

# fmt: off
# membrane potentials
vr = -60 * mV  # resting potential, neuron relaxes towards this without stimulation
vt = -45 * mV  # threshold potential
vp =  35 * mV  # peak potential, after vt is passed, rapid growth towards this
vc = -50 * mV  # reset potential

# soma
tc = 50 * ms  # time scale of membrane potential
ta = 50 * ms  # time scale of inhibitory current u

k = 0.5 / mV  # resistance over capacity(?), rescaled
b = 0.5       # sensitivity to sub-threshold fluctuations
d =  50 * mV  # after-spike reset of inhibitory current u

# synapse
tD = 10 * second   # characteristic recovery time, between 0.5 and 20 seconds
tA = 10 * ms  # decay time of post-synaptic current (AMPA current decay time)
gA = 35 * mV  # AMPA current strength, between 10 - 50 mV

# noise
rate = 0.00025 / ms  # rate for the poisson input (shot-noise), between 0.01 - 0.05 1/ms
gm =  20 * mV        # shot noise (minis) strength, between 10 - 50 mV
gs = 300 * mV * mV * ms * ms  # white noise strength, via xi = dt**.5 * randn()

beta = 0.8    # D = beta*D after spike, to reduce efficacy, beta < 1
# fmt:on

# defaultclock.dt = 0.01*ms

# ------------------------------------------------------------------------------ #
# command line arguments
# ------------------------------------------------------------------------------ #

parser = argparse.ArgumentParser(description="Brian")
parser.add_argument("-i", dest="input_path", help="input path", metavar="FILE")
parser.add_argument("-o", dest="output_path", help="output path", metavar="FILE")
parser.add_argument("-gA", dest="gA", type=float)
parser.add_argument("-gm", dest="gm", type=float)
parser.add_argument("-rate", dest="rate", type=float)
parser.add_argument("-d", dest="d", type=float)

args = parser.parse_args()
if args.d is not None: duration = args.d * second
if args.gA is not None: gA = args.gA * mV
if args.gm is not None: gm = args.gm * mV
if args.rate is not None: rate = args.rate / ms

print(args)

print(gA, rate, gm)

num_n = int(h5_load(args.input_path, "/meta/topology_num_neur"))
a_ij = h5_load(args.input_path, "/data/connectivity_matrix")
mod_ids = h5_load(args.input_path, "/data/neuron_module_id")
mod_sorted = np.argsort(mod_ids)

# ------------------------------------------------------------------------------ #
# model
# ------------------------------------------------------------------------------ #

G = NeuronGroup(
    N=num_n,
    model="""
        dv/dt = (k*(v-vr)*(v-vt) -u +I + xi*(gs/tc)**0.5 )/tc : volt  # [6] soma potential
        dI/dt = -I/tA : volt
        du/dt = (b*(v-vr) -u )/ta : volt                 # [7] inhibitory current
        dD/dt = (1-D)/tD : 1                             # [11] recovery to one
    """,
    threshold="v > vp",
    reset="""
        v = vc        # [8]
        u = u + d     # [8]
    """,
    method="euler",
)

S = Synapses(
    source=G,
    target=G,
    on_pre="""
        I_post += gA*D_pre
        D_pre  -= (1-beta)*D_pre             # [11] delta-function term on spike
    """,
)
S.run_regularly(
    """

<<<<<<< HEAD
    """
)

asser(False)

# by targeting I instead of v, we get the exponential decay of
# P = PoissonInput(target=G, target_var="I", N=num_n, rate=lamda, weight=gm)

G.v = "vr + 5*mV*rand()"
=======
# initalize to a sensible state
G.v = "vc + 5*mV*rand()"

# shot-noise:
# by targeting I with poisson, we should get pretty close to javiers version.
# need to add dependence on the number of synapes/incoming connections
P = PoissonInput(target=G, target_var="I", N=num_n, rate=rate, weight=gm)
>>>>>>> 2ac2c8b9

pre, post = np.where(a_ij == 1)
for idx, i in enumerate(pre):
    j = post[idx]
    # group modules close to each other
    i = np.argwhere(mod_sorted == i)[0, 0]
    j = np.argwhere(mod_sorted == j)[0, 0]
    S.connect(i=i, j=j)

run(10 * second, report='stdout') # equilibrate
# visualise_connectivity(S)


# M = StateMonitor(G, ["v", "D"], record=True)
spikemon = SpikeMonitor(G)
run(duration, report='stdout')


ion()  # interactive plotting
plot(spikemon.t / second, spikemon.i, ".k")
xlabel("Time (second)")
ylabel("Neuron index")

# figure()
# plot(G.v0 / mV, spikemon.count / duration)
# xlabel("v0 (mV)")
# ylabel("Firing rate (sp/s)")
# show()


# figure()
# plot(M.t / second, M.v[25], label="Neuron 25")
# plot(M.t / second, M.v[130], label="Neuron 130")
# xlabel("Time (s)")
# ylabel("v")
# legend()

# figure()
# plot(M.t / second, M.D[25], label="Neuron 25")
# plot(M.t / second, M.D[130], label="Neuron 130")
# xlabel("Time (s)")
# ylabel("D")
# legend()

show()

<|MERGE_RESOLUTION|>--- conflicted
+++ resolved
@@ -2,7 +2,7 @@
 # @Author:        F. Paul Spitzner
 # @Email:         paul.spitzner@ds.mpg.de
 # @Created:       2020-02-20 09:35:48
-# @Last Modified: 2020-02-25 10:25:38
+# @Last Modified: 2020-02-25 10:40:49
 # ------------------------------------------------------------------------------ #
 # So we want to load my modular topology from hdf5 and run the simulations in
 # brian. should make it easy for other people to reproduce ?!
@@ -106,9 +106,8 @@
 if args.gm is not None: gm = args.gm * mV
 if args.rate is not None: rate = args.rate / ms
 
-print(args)
-
-print(gA, rate, gm)
+
+print(f"ga: {gA}\nrate: {rate}\ngm: {gm}")
 
 num_n = int(h5_load(args.input_path, "/meta/topology_num_neur"))
 a_ij = h5_load(args.input_path, "/data/connectivity_matrix")
@@ -138,6 +137,11 @@
 S = Synapses(
     source=G,
     target=G,
+    model="""
+        dImini/dt = -Imini/tA : volt
+        # change = int(rand() < dt * rate)
+        # I_post += change * D_pre * Imini
+    """,
     on_pre="""
         I_post += gA*D_pre
         D_pre  -= (1-beta)*D_pre             # [11] delta-function term on spike
@@ -145,26 +149,18 @@
 )
 S.run_regularly(
     """
-
-<<<<<<< HEAD
+        change = int(rand() < dt * rate)
+        I_post += change * D_pre * Imini
     """
 )
 
-asser(False)
-
-# by targeting I instead of v, we get the exponential decay of
-# P = PoissonInput(target=G, target_var="I", N=num_n, rate=lamda, weight=gm)
-
-G.v = "vr + 5*mV*rand()"
-=======
 # initalize to a sensible state
 G.v = "vc + 5*mV*rand()"
 
 # shot-noise:
 # by targeting I with poisson, we should get pretty close to javiers version.
 # need to add dependence on the number of synapes/incoming connections
-P = PoissonInput(target=G, target_var="I", N=num_n, rate=rate, weight=gm)
->>>>>>> 2ac2c8b9
+# P = PoissonInput(target=G, target_var="I", N=num_n, rate=rate, weight=gm)
 
 pre, post = np.where(a_ij == 1)
 for idx, i in enumerate(pre):
